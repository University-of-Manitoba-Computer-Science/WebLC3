--- conflicted
+++ resolved
@@ -19,11 +19,9 @@
 
     function keyRelease(event) {
         if(globalThis.simulator && interruptable){
-            globalThis.simulator.keyboardInterrupt(keyCode)
             // Tilde (~) is used as the interrupt key to force stop a running simulator
             if(event.key == '~')
                 globalThis.simulator.halt()
-<<<<<<< HEAD
             // Else, send key code to the simulator
             else
             {
@@ -31,9 +29,7 @@
                 if (typeof(keyCode) != 'undefined')
                     globalThis.simulator.keyboardInterrupt(keyCode)
             }
-                
-=======
->>>>>>> ead37d2b
+            
             reloadOverride.set([true,false])
         }
 	}
